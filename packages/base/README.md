# mwc-base
<<<<<<< HEAD
A suite of shared libraries and utility functions for [Material Components](https://material.io/components/) [Web Components](https://www.webcomponents.org/introduction)
=======

> :warning: These components are a work in progress. They are pre-release and should be considered experimental, as they may undergo major changes before release. We are experimenting with alternate architectures and approaches with the goal of allowing us to bring the most correct and optimal implementation of Material components to the widest possible audiences. Visible progress may be slow, as this research is across teams and repositories so is not consistently reflected in commits to this codebase. :warning:

A suite of shared libraries and utility functions for [Material Components](https://material.io/components/)[Web Components](https://www.webcomponents.org/introduction)
>>>>>>> 402324e3
<|MERGE_RESOLUTION|>--- conflicted
+++ resolved
@@ -1,9 +1,5 @@
 # mwc-base
-<<<<<<< HEAD
-A suite of shared libraries and utility functions for [Material Components](https://material.io/components/) [Web Components](https://www.webcomponents.org/introduction)
-=======
 
 > :warning: These components are a work in progress. They are pre-release and should be considered experimental, as they may undergo major changes before release. We are experimenting with alternate architectures and approaches with the goal of allowing us to bring the most correct and optimal implementation of Material components to the widest possible audiences. Visible progress may be slow, as this research is across teams and repositories so is not consistently reflected in commits to this codebase. :warning:
 
-A suite of shared libraries and utility functions for [Material Components](https://material.io/components/)[Web Components](https://www.webcomponents.org/introduction)
->>>>>>> 402324e3
+A suite of shared libraries and utility functions for [Material Components](https://material.io/components/) [Web Components](https://www.webcomponents.org/introduction)