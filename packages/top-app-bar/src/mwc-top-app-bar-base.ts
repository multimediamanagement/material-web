/**
@license
Copyright 2018 Google Inc. All Rights Reserved.

Licensed under the Apache License, Version 2.0 (the "License");
you may not use this file except in compliance with the License.
You may obtain a copy of the License at

    http://www.apache.org/licenses/LICENSE-2.0

Unless required by applicable law or agreed to in writing, software
distributed under the License is distributed on an "AS IS" BASIS,
WITHOUT WARRANTIES OR CONDITIONS OF ANY KIND, either express or implied.
See the License for the specific language governing permissions and
limitations under the License.
*/
import {addHasRemoveClass, BaseElement, classMap, html, property, PropertyValues, query} from '@material/mwc-base/base-element.js';
import {MDCTopAppBarAdapter} from '@material/top-app-bar/adapter';
import {strings} from '@material/top-app-bar/constants.js';
import MDCFixedTopAppBarFoundation from '@material/top-app-bar/fixed/foundation.js';
import MDCTopAppBarBaseFoundation from '@material/top-app-bar/foundation';
import MDCShortTopAppBarFoundation from '@material/top-app-bar/short/foundation.js';
import MDCTopAppBarFoundation from '@material/top-app-bar/standard/foundation.js';

type TopAppBarTypes =
    ''|'fixed'|'prominent'|'short'|'shortCollapsed'|'prominentFixed';

export class TopAppBarBase extends BaseElement {
  protected mdcFoundation!: MDCTopAppBarBaseFoundation;

  protected get mdcFoundationClass() {
    return this.type === 'fixed' || this.type === 'prominentFixed' ?
        MDCFixedTopAppBarFoundation :
        (this.type === 'short' || this.type === 'shortCollapsed' ?
             MDCShortTopAppBarFoundation :
             MDCTopAppBarFoundation);
  }

  @query('.mdc-top-app-bar') protected mdcRoot!: HTMLElement;

<<<<<<< HEAD
  // _actionItemsSlot should have type HTMLSlotElement, but when TypeScript's
  // emitDecoratorMetadata is enabled, the HTMLSlotElement constructor will
  // be emitted into the runtime, which will cause an "HTMLSlotElement is
  // undefined" error in browsers that don't define it (e.g. Edge and IE11).
  @query('[name="actionItems"]')
  private _actionItemsSlot!: HTMLElement;
=======
  @query('[name="actionItems"]') private _actionItemsSlot!: HTMLSlotElement;
>>>>>>> 0532c8d5

  @property({reflect: true}) type: TopAppBarTypes = '';

  @property({type: Boolean, reflect: true}) dense = false;

  @property({type: Boolean, reflect: true}) centerTitle = false;

  private _scrollTarget!: HTMLElement|Window;

  get scrollTarget() {
    return this._scrollTarget || window as Window;
  }

  set scrollTarget(value) {
    const old = this.scrollTarget;
    this._scrollTarget = value;
    this.requestUpdate('scrollTarget', old);
  }

  // TODO(sorvell): MDC decorates the navigation icon and action items with
  // ripples. Since these are slotted items here, the assumption is that the
  // user brings a web component with a ripple if rippling is desired.
  render() {
    const classes = {
      'mdc-top-app-bar--fixed':
          this.type === 'fixed' || this.type === 'prominentFixed',
      'mdc-top-app-bar--short':
          this.type === 'shortCollapsed' || this.type === 'short',
      'mdc-top-app-bar--short-collapsed': this.type === 'shortCollapsed',
      'mdc-top-app-bar--prominent':
          this.type === 'prominent' || this.type === 'prominentFixed',
      'mdc-top-app-bar--dense': this.dense,
      'mwc-top-app-bar--center-title': this.centerTitle,
    };
    const alignStartTitle = !this.centerTitle ? html`
      <span class="mdc-top-app-bar__title"><slot name="title"></slot></span>
    ` :
                                                '';
    const centerSection = this.centerTitle ? html`
      <section class="mdc-top-app-bar__section mdc-top-app-bar__section--align-center">
        <span class="mdc-top-app-bar__title"><slot name="title"></slot></span>
      </section>` :
                                             '';
    return html`
      <header class="mdc-top-app-bar ${classMap(classes)}">
      <div class="mdc-top-app-bar__row">
        <section class="mdc-top-app-bar__section mdc-top-app-bar__section--align-start">
          <slot name="navigationIcon" @click=${
        this.handleNavigationClick}></slot>
          ${alignStartTitle}
        </section>
        ${centerSection}
        <section class="mdc-top-app-bar__section mdc-top-app-bar__section--align-end" role="toolbar">
          <slot name="actionItems"></slot>
        </section>
      </div>
    </header>`;
  }

  protected createAdapter(): MDCTopAppBarAdapter {
    return {
      ...addHasRemoveClass(this.mdcRoot),
      setStyle: (property: string, value: string) =>
          this.mdcRoot.style.setProperty(property, value),
      getTopAppBarHeight: () => this.mdcRoot.clientHeight,
      notifyNavigationIconClicked: () => {
        this.dispatchEvent(new Event(
            strings.NAVIGATION_EVENT, {bubbles: true, cancelable: true}));
      },
      getViewportScrollY: () => this.scrollTarget instanceof Window ?
          this.scrollTarget.pageYOffset :
          this.scrollTarget.scrollTop,
      getTotalActionItems: () => (this._actionItemsSlot as HTMLSlotElement)
                                     .assignedNodes({flatten: true})
                                     .length,
    };
  }

  // override that prevents `super.firstUpdated` since we are controlling when
  // `createFoundation` is called.
  firstUpdated() {
  }

  updated(changedProperties: PropertyValues) {
    // update foundation if `type` or `scrollTarget` changes
    if (changedProperties.has('type') ||
        changedProperties.has('scrollTarget')) {
      this.createFoundation();
    }
  }

  protected handleTargetScroll =
      () => {
        this.mdcFoundation.handleTargetScroll();
      }

  protected handleResize =
      () => {
        this.mdcFoundation.handleWindowResize();
      }

  protected handleNavigationClick =
      () => {
        this.mdcFoundation.handleNavigationClick();
      }

  protected registerListeners() {
    this.scrollTarget.addEventListener(
        'scroll', this.handleTargetScroll, {passive: true});

    if (this.type !== 'short' && this.type !== 'fixed') {
      window.addEventListener('resize', this.handleResize, {passive: true});
    }
  }

  protected unregisterListeners() {
    this.scrollTarget.removeEventListener('scroll', this.handleTargetScroll);

    if (this.type !== 'short' && this.type !== 'fixed') {
      window.removeEventListener('resize', this.handleResize);
    }
  }

  createFoundation() {
    super.createFoundation();
    const windowScroller = this.scrollTarget === window;
    // we add support for top-app-bar's tied to an element scroller.
    this.mdcRoot.style.position = windowScroller ? '' : 'absolute';
    // TODO(sorvell): not sure why this is necessary but the MDC demo does it.
    this.mdcRoot.style.top = windowScroller ? '0px' : '';
    this.unregisterListeners();
    this.registerListeners();
  }

  disconnectedCallback() {
    super.disconnectedCallback();
    this.unregisterListeners();
  }
}<|MERGE_RESOLUTION|>--- conflicted
+++ resolved
@@ -38,16 +38,11 @@
 
   @query('.mdc-top-app-bar') protected mdcRoot!: HTMLElement;
 
-<<<<<<< HEAD
   // _actionItemsSlot should have type HTMLSlotElement, but when TypeScript's
   // emitDecoratorMetadata is enabled, the HTMLSlotElement constructor will
   // be emitted into the runtime, which will cause an "HTMLSlotElement is
   // undefined" error in browsers that don't define it (e.g. Edge and IE11).
-  @query('[name="actionItems"]')
-  private _actionItemsSlot!: HTMLElement;
-=======
-  @query('[name="actionItems"]') private _actionItemsSlot!: HTMLSlotElement;
->>>>>>> 0532c8d5
+  @query('[name="actionItems"]') private _actionItemsSlot!: HTMLElement;
 
   @property({reflect: true}) type: TopAppBarTypes = '';
 
