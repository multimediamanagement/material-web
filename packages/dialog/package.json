--- conflicted
+++ resolved
@@ -10,23 +10,13 @@
   "license": "Apache-2.0",
   "dependencies": {
     "@material/dialog": "^0.35.0",
-<<<<<<< HEAD
     "@material/mwc-base": "^0.2.0",
     "@material/mwc-button": "^0.2.0",
     "@polymer/lit-element": "^0.6.1",
-=======
-    "@material/mwc-base": "^0.2.1",
-    "@material/mwc-button": "^0.2.1",
-    "@polymer/lit-element": "^0.6.0",
->>>>>>> 7bb76bf0
     "blocking-elements": "^0.0.2",
     "wicg-inert": "^1.1.6"
   },
   "devDependencies": {
-<<<<<<< HEAD
-=======
-    "@material/mwc-sass-render": "^0.2.1"
->>>>>>> 7bb76bf0
   },
   "publishConfig": {
     "access": "public"
